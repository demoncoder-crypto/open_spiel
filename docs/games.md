--- conflicted
+++ resolved
@@ -46,11 +46,8 @@
 ![](_static/green_circ10.png "green circle") | [Leduc poker](#leduc-poker)
 <font color="orange"><b>~</b></font>         | [Lewis Signaling](#lewis-signaling)
 ![](_static/green_circ10.png "green circle") | [Liar's Dice](#liars-dice)
-<<<<<<< HEAD
 <font color="orange"><b>~</b></font>         | [Liar's Poker](#liars-poker)
-=======
 <font color="orange"><b>~</b></font>         | [Mensch ärgere Dich nicht](#mensch-aergere-dich-nicht)
->>>>>>> e2b29a84
 <font color="orange"><b>~</b></font>         | [Mancala](#mancala)
 <font color="orange"><b>~</b></font>         | [Markov Soccer](#markov-soccer)
 ![](_static/green_circ10.png "green circle") | [Matching Pennies (Three-player)](#matching-pennies-three-player)
@@ -490,7 +487,7 @@
 *   2 players.
 *   [Wikipedia](https://en.wikipedia.org/wiki/Liar%27s_dice)
 
-<<<<<<< HEAD
+
 ### Liar's Poker
 
 *   Players bid and bluff on the state of all hands, given only the state of
@@ -501,7 +498,8 @@
 *   Imperfect information
 *   2 or more players.
 *   [Wikipedia](https://en.wikipedia.org/wiki/Liar%27s_poker)
-=======
+
+
 ### Mensch Aergere Dich Nicht 
 
 *   Players roll dice to move their pegs toward their home row while throwing
@@ -511,7 +509,7 @@
 *   Perfect information.
 *   2-4 players.
 *   [Wikipedia](https://en.wikipedia.org/wiki/Mensch_%C3%A4rgere_Dich_nicht)
->>>>>>> e2b29a84
+
 
 ### Mancala
 
